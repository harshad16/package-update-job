[[source]]
name = "pypi"
url = "https://pypi.org/simple"
verify_ssl = true

[dev-packages]

[packages]
thoth-python = "*"
thoth-storages = "*"
faust = "*"
<<<<<<< HEAD
aiomonitor = "*"
=======
prometheus-client = "*"
>>>>>>> 2ca09dd6

[requires]
python_version = "3.6"<|MERGE_RESOLUTION|>--- conflicted
+++ resolved
@@ -9,11 +9,8 @@
 thoth-python = "*"
 thoth-storages = "*"
 faust = "*"
-<<<<<<< HEAD
 aiomonitor = "*"
-=======
 prometheus-client = "*"
->>>>>>> 2ca09dd6
 
 [requires]
 python_version = "3.6"