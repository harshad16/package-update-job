--- conflicted
+++ resolved
@@ -113,19 +113,6 @@
         },
         "boto3": {
             "hashes": [
-<<<<<<< HEAD
-                "sha256:0080ea1cce4c87d9f1e4e47fed4b994451b0022fcf6e120d1fb653eb3874506d",
-                "sha256:a3a89a254b068dbcc23298dea11d15b9e6e19f825290ebe43fcf4ccbbe423994"
-            ],
-            "version": "==1.12.23"
-        },
-        "botocore": {
-            "hashes": [
-                "sha256:5b6bf68bd484fbf83e27f56a0a92e38cee223b689121c1184a0292311b88f888",
-                "sha256:e4fc86574043b20267f863b9168bd1c9ed50a53f0f7222ce8c99f64355174515"
-            ],
-            "version": "==1.15.23"
-=======
                 "sha256:172f07391ad6bd261336cddaf988944b2d8e528a7c036d82c7841676cbc935ec",
                 "sha256:e3cf4a0e1a6d79d2761b6ab050cb897a4e753f625524d15c01540f9522a11874"
             ],
@@ -137,7 +124,6 @@
                 "sha256:b8b399828d6dfe8ee879c22aa313591c183b78a8733df437ba84d9f39cd1b219"
             ],
             "version": "==1.15.22"
->>>>>>> debbd294
         },
         "cachetools": {
             "hashes": [
@@ -850,10 +836,7 @@
                 "sha256:34c3b4f884eda0981773d8cf78e907f3742a53fd3d18ad31075d6a91b2e9b490",
                 "sha256:5799536a92cdfab2ae1c7d01dcedc186a2879d67f9d051550a4a809cbb86475b"
             ],
-<<<<<<< HEAD
-=======
             "index": "pypi",
->>>>>>> debbd294
             "version": "==0.10.11"
         },
         "thoth-python": {
