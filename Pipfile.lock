--- conflicted
+++ resolved
@@ -1,11 +1,7 @@
 {
     "_meta": {
         "hash": {
-<<<<<<< HEAD
             "sha256": "3bab917a60125eb4733c1f016f512f746698acc236129d51fe5db1268c4f05a4"
-=======
-            "sha256": "07637d9a5007a4b61e005e1a9cdf7daf1d7fbe9399c3d7f50f3341ead6e48977"
->>>>>>> acc0cc1d
         },
         "pipfile-spec": 6,
         "requires": {
@@ -838,10 +834,7 @@
                 "sha256:e618c9875e14850d26f92fab8a55ecfd5ad7ad71a78a49eeba04f69c8555ad5b",
                 "sha256:f6984e06c53c57819eaf0ffc32561e42309957304981b341af98339e66e5922f"
             ],
-<<<<<<< HEAD
-=======
             "index": "pypi",
->>>>>>> acc0cc1d
             "version": "==0.10.9"
         },
         "thoth-python": {
