--- conflicted
+++ resolved
@@ -77,17 +77,10 @@
         },
         "argo-workflows": {
             "hashes": [
-<<<<<<< HEAD
-                "sha256:b94c3d7d8406040cb11c704368372b4a1db4e0b097d5c51095375b1ec311a7e8",
-                "sha256:e56e94b788da26aac7a23dc2284889b77ef7cd488822044fc71615e1d7fb93ec"
-            ],
-            "version": "==3.0.3"
-=======
                 "sha256:c0d222096759c5cb354328fa0ea2acf376933abf89c39134093ca96d50a72051",
                 "sha256:d8d4c1382ff5a0d23291d6b63d83bf57442343b80cb1c39bfdaec6bfd4aeff3e"
             ],
             "version": "==3.2.0"
->>>>>>> b763eece
         },
         "async-timeout": {
             "hashes": [
