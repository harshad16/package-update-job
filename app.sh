#!/usr/bin/env sh
#
# This script is run by OpenShift's s2i. Here we guarantee that we run desired
# command
#

if [ "$SUBCOMMAND" = "producer" ]
<<<<<<< HEAD
    exec faust --debug --loglevel debug -A package_update main
elif [ "$SUBCOMMAND" = "consumer"]
    exec faust --debug --loglevel debug -A update_consumer worker
=======
then
    exec faust --debug --loglevel debug -A package_update main
>>>>>>> acc0cc1d
fi<|MERGE_RESOLUTION|>--- conflicted
+++ resolved
@@ -5,12 +5,9 @@
 #
 
 if [ "$SUBCOMMAND" = "producer" ]
-<<<<<<< HEAD
-    exec faust --debug --loglevel debug -A package_update main
-elif [ "$SUBCOMMAND" = "consumer"]
-    exec faust --debug --loglevel debug -A update_consumer worker
-=======
 then
     exec faust --debug --loglevel debug -A package_update main
->>>>>>> acc0cc1d
+elif [ "$SUBCOMMAND" = "consumer" ]
+then
+    exec faust --debug --loglevel debug -A update_consumer worker
 fi